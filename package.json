{
  "name": "itch",
  "productName": "itch",
  "version": "0.11.4",
  "description": "itch.io desktop client",
  "keywords": [
    "itch.io",
    "games"
  ],
  "repository": "https://github.com/itchio/itch",
  "bugs": "https://github.com/itchio/itch/issues",
  "author": "itch.io team <support@itch.io>",
  "contributors": [
    {
      "name": "Amos Wenger",
      "email": "amos@itch.io"
    },
    {
      "name": "Leaf Corcoran",
      "email": "leafo@itch.io"
    }
  ],
  "main": "app/metal.js",
  "license": "MIT",
  "dependencies": {
    "bluebird": "^3.0.6",
    "clone": "^1.0.2",
    "deep-assign": "^2.0.0",
    "deep-diff": "^0.3.3",
    "es6-error": "^2.0.0",
    "fast-async": "^6.0.11",
    "file-type": "^3.0.0",
    "fstream": "^1.0.8",
    "glob": "^6.0.1",
    "humanize-plus": "^1.5.0",
    "i18next": "^2.0.4",
    "i18next-node-fs-backend": "0.0.6",
    "keymirror": "~0.1.0",
    "mkdirp": "^0.5.1",
    "mori": "^0.3.2",
    "nconf": "^0.8.2",
    "nedb": "^1.2.1",
    "needle": "^0.11.0",
    "node-uuid": "^1.4.7",
    "pure-render-mixin": "^1.0.2",
    "r-dom": "^2.1.0",
<<<<<<< HEAD
    "rc-tooltip": "^3.3.0",
=======
>>>>>>> f923e491
    "react": "0.14.3",
    "react-dom": "0.14.3",
    "read-chunk": "^1.0.1",
    "rimraf": "^2.4.4",
    "shell-quote": "^1.4.3",
    "source-map-support": "^0.3.2",
    "stream-splitter": "^0.3.2",
    "streamsearch": "^0.1.2",
    "underscore": "^1.8.3",
    "walk": "^2.3.9",
    "win-spawn": "^2.0.0"
  },
  "devDependencies": {
    "babel-plugin-syntax-async-functions": "^6.3.13",
    "babel-plugin-transform-async-to-module-method": "^6.3.13",
    "babel-plugin-transform-es2015-modules-commonjs": "^6.3.16",
    "babel-plugin-transform-strict-mode": "^6.3.13",
    "babel-register": "^6.3.13",
    "coveralls": "^2.11.4",
    "grunt": "^0.4.5",
    "grunt-bump": "^0.7.0",
    "grunt-electron-installer-itchio": "^1.3.0",
    "grunt-electron-itchio": "^2.0.2",
    "jspath": "^0.3.2",
    "load-grunt-tasks": "^3.3.0",
    "nyc": "^5.0.0",
    "proxyquire": "^1.7.3",
    "react-addons-test-utils": "0.14.3",
    "sinon": "^1.17.1",
    "skin-deep": "^0.12.0",
    "tap-spec": "^4.1.1",
    "tape": "^4.2.1",
    "zopf": "^4.3.1"
  },
  "scripts": {
    "start": "sassc app/style/main.scss app/style/main.css && electron .",
    "test": "nyc -s test/runner.js test | tap-spec",
    "coveralls": "nyc report -r text-lcov | coveralls",
    "local-cov": "npm test && nyc report -r text && nyc report -r html",
    "i18n": "release/i18n-check.sh"
  },
  "standard": {
    "parser": "babel-eslint"
  }
}<|MERGE_RESOLUTION|>--- conflicted
+++ resolved
@@ -1,5 +1,4 @@
-{
-  "name": "itch",
+{ "name": "itch",
   "productName": "itch",
   "version": "0.11.4",
   "description": "itch.io desktop client",
@@ -44,10 +43,7 @@
     "node-uuid": "^1.4.7",
     "pure-render-mixin": "^1.0.2",
     "r-dom": "^2.1.0",
-<<<<<<< HEAD
     "rc-tooltip": "^3.3.0",
-=======
->>>>>>> f923e491
     "react": "0.14.3",
     "react-dom": "0.14.3",
     "read-chunk": "^1.0.1",
