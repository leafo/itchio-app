
let AppDispatcher = require('../dispatcher/app-dispatcher')
let AppConstants = require('../constants/app-constants')

let self = {
  boot: () => {
    AppDispatcher.dispatch({ action_type: AppConstants.BOOT })
  },

  open_url: (url) => {
    AppDispatcher.dispatch({ action_type: AppConstants.OPEN_URL, url })
  },

  window_ready: () => {
    AppDispatcher.dispatch({ action_type: AppConstants.WINDOW_READY })
  },

  setup_status: (message, icon, variables) => {
    AppDispatcher.dispatch({
      action_type: AppConstants.SETUP_STATUS,
      message, icon, variables
    })
  },

  setup_wait: () => {
    AppDispatcher.dispatch({ action_type: AppConstants.SETUP_WAIT })
  },

  setup_done: () => {
    AppDispatcher.dispatch({ action_type: AppConstants.SETUP_DONE })
  },

  focus_window: () => {
    AppDispatcher.dispatch({ action_type: AppConstants.FOCUS_WINDOW })
  },

  hide_window: () => {
    AppDispatcher.dispatch({ action_type: AppConstants.HIDE_WINDOW })
  },

  focus_panel: (panel) => {
    AppDispatcher.dispatch({
      action_type: AppConstants.LIBRARY_FOCUS_PANEL,
      panel
    })
  },

  check_for_self_update: () => {
    AppDispatcher.dispatch({ action_type: AppConstants.CHECK_FOR_SELF_UPDATE })
  },

  checking_for_self_update: () => {
    AppDispatcher.dispatch({ action_type: AppConstants.CHECKING_FOR_SELF_UPDATE })
  },

  self_update_available: () => {
    AppDispatcher.dispatch({ action_type: AppConstants.SELF_UPDATE_AVAILABLE })
  },

  self_update_not_available: () => {
    AppDispatcher.dispatch({ action_type: AppConstants.SELF_UPDATE_NOT_AVAILABLE })
  },

  self_update_error: (message) => {
    AppDispatcher.dispatch({ action_type: AppConstants.SELF_UPDATE_ERROR, message })
  },

  self_update_downloaded: (version) => {
    AppDispatcher.dispatch({ action_type: AppConstants.SELF_UPDATE_DOWNLOADED, version })
  },

  apply_self_update: () => {
    AppDispatcher.dispatch({ action_type: AppConstants.APPLY_SELF_UPDATE })
  },

  apply_self_update_for_realsies: () => {
    AppDispatcher.dispatch({ action_type: AppConstants.APPLY_SELF_UPDATE_FOR_REALSIES })
  },

  dismiss_status: () => {
    AppDispatcher.dispatch({ action_type: AppConstants.DISMISS_STATUS })
  },

  /* Locale updates */

  locale_update_queue_download: (lang) => {
    AppDispatcher.dispatch({ action_type: AppConstants.LOCALE_UPDATE_QUEUE_DOWNLOAD, lang })
  },

  locale_update_downloaded: (lang, resources) => {
    AppDispatcher.dispatch({ action_type: AppConstants.LOCALE_UPDATE_DOWNLOADED, lang, resources })
  },

  locale_update_download_start: (lang, resources) => {
    AppDispatcher.dispatch({ action_type: AppConstants.LOCALE_UPDATE_DOWNLOAD_START, lang })
  },

  locale_update_download_end: (lang, resources) => {
    AppDispatcher.dispatch({ action_type: AppConstants.LOCALE_UPDATE_DOWNLOAD_END, lang, resources })
  },

  /* Install locations */

  compute_install_location_size: (name) => {
    AppDispatcher.dispatch({ action_type: AppConstants.COMPUTE_INSTALL_LOCATION_SIZE, name })
  },

  cancel_install_location_size_computation: (name) => {
    AppDispatcher.dispatch({ action_type: AppConstants.CANCEL_INSTALL_LOCATION_SIZE_COMPUTATION, name })
  },

  browse_install_location: (name) => {
    AppDispatcher.dispatch({ action_type: AppConstants.BROWSE_INSTALL_LOCATION, name })
  },

  add_install_location_request: () => {
    AppDispatcher.dispatch({ action_type: AppConstants.ADD_INSTALL_LOCATION_REQUEST })
  },

  add_install_location: (name, path) => {
    AppDispatcher.dispatch({ action_type: AppConstants.ADD_INSTALL_LOCATION, name, path })
  },

  remove_install_location_request: (name) => {
    AppDispatcher.dispatch({ action_type: AppConstants.REMOVE_INSTALL_LOCATION_REQUEST, name })
  },

  remove_install_location: (name) => {
    AppDispatcher.dispatch({ action_type: AppConstants.REMOVE_INSTALL_LOCATION, name })
  },

  transfer_install_location: (name, new_path) => {
    AppDispatcher.dispatch({ action_type: AppConstants.TRANSFER_INSTALL_LOCATION, name, new_path })
  },

  make_install_location_default: (name) => {
    AppDispatcher.dispatch({ action_type: AppConstants.MAKE_INSTALL_LOCATION_DEFAULT, name })
  },

  /* Caves */

  request_cave_uninstall: (id) => {
    AppDispatcher.dispatch({ action_type: AppConstants.REQUEST_CAVE_UNINSTALL, id })
  },

  queue_cave_uninstall: (id) => {
    AppDispatcher.dispatch({ action_type: AppConstants.QUEUE_CAVE_UNINSTALL, id })
  },

  queue_cave_reinstall: (id) => {
    AppDispatcher.dispatch({ action_type: AppConstants.QUEUE_CAVE_REINSTALL, id })
  },

  update_cave: (id, data) => {
    AppDispatcher.dispatch({ action_type: AppConstants.UPDATE_CAVE, id, data })
  },

  cave_progress: (opts) => {
    AppDispatcher.dispatch({ action_type: AppConstants.CAVE_PROGRESS, opts })
  },

  cancel_cave: (id) => {
    AppDispatcher.dispatch({ action_type: AppConstants.CANCEL_CAVE, id })
  },

  implode_cave: (id) => {
    AppDispatcher.dispatch({ action_type: AppConstants.IMPLODE_CAVE, id })
  },

  explore_cave: (id) => {
    AppDispatcher.dispatch({ action_type: AppConstants.EXPLORE_CAVE, id })
  },

  cave_thrown_into_bit_bucket: (id) => {
    AppDispatcher.dispatch({ action_type: AppConstants.CAVE_THROWN_INTO_BIT_BUCKET, id })
  },

  probe_cave: (id) => {
    AppDispatcher.dispatch({ action_type: AppConstants.PROBE_CAVE, id })
  },

  report_cave: (id) => {
    AppDispatcher.dispatch({ action_type: AppConstants.REPORT_CAVE, id })
  },

  /* Games */

  show_packaging_policy: (format, game_id) => {
    AppDispatcher.dispatch({ action_type: AppConstants.SHOW_PACKAGING_POLICY, format, game_id })
  },

  queue_game: (game_id) => {
    AppDispatcher.dispatch({ action_type: AppConstants.QUEUE_GAME, game_id })
  },

  browse_game: (game_id) => {
    AppDispatcher.dispatch({ action_type: AppConstants.BROWSE_GAME, game_id })
  },

  initiate_purchase: (game_id) => {
    AppDispatcher.dispatch({ action_type: AppConstants.INITIATE_PURCHASE, game_id })
  },

  purchase_completed: (game_id, message) => {
    AppDispatcher.dispatch({ action_type: AppConstants.PURCHASE_COMPLETED, game_id, message })
  },

  set_progress: (alpha) => {
    AppDispatcher.dispatch({
      action_type: AppConstants.SET_PROGRESS,
      alpha
    })
  },

  bounce: () => {
    AppDispatcher.dispatch({ action_type: AppConstants.BOUNCE })
  },

  notify: (message) => {
    AppDispatcher.dispatch({
      action_type: AppConstants.NOTIFY,
      message
    })
  },

  no_stored_credentials: () => {
    AppDispatcher.dispatch({ action_type: AppConstants.NO_STORED_CREDENTIALS })
  },

  attempt_login: () => {
    AppDispatcher.dispatch({ action_type: AppConstants.ATTEMPT_LOGIN })
  },

  login_with_password: (username, password) => {
    AppDispatcher.dispatch({ action_type: AppConstants.LOGIN_WITH_PASSWORD, private: true, username, password })
  },

  login_failure: (errors) => {
    AppDispatcher.dispatch({ action_type: AppConstants.LOGIN_FAILURE, errors })
  },

  authenticated: () => {
    AppDispatcher.dispatch({ action_type: AppConstants.AUTHENTICATED })
  },

  ready_to_roll: () => {
    AppDispatcher.dispatch({ action_type: AppConstants.READY_TO_ROLL })
  },

  locations_ready: () => {
    AppDispatcher.dispatch({ action_type: AppConstants.LOCATIONS_READY })
  },

  change_user: () => {
    AppDispatcher.dispatch({ action_type: AppConstants.CHANGE_USER })
  },

  logout: () => {
    AppDispatcher.dispatch({ action_type: AppConstants.LOGOUT })
  },

  fetch_collections: () => {
    AppDispatcher.dispatch({ action_type: AppConstants.FETCH_COLLECTIONS })
  },

  fetch_games: (path) => {
    AppDispatcher.dispatch({ action_type: AppConstants.FETCH_GAMES, path })
  },

  fetch_search: (query) => {
    AppDispatcher.dispatch({ action_type: AppConstants.FETCH_SEARCH, query })
  },

  games_fetched: (game_ids) => {
    AppDispatcher.dispatch({ action_type: AppConstants.GAMES_FETCHED, game_ids })
  },

  search_fetched: (query, game_ids, games) => {
    AppDispatcher.dispatch({ action_type: AppConstants.SEARCH_FETCHED, game_ids, games, query })
  },

  search_query_change: (query) => {
    AppDispatcher.dispatch({ action_type: AppConstants.SEARCH_QUERY_CHANGE, query })
  },

  eval: (code) => {
    AppDispatcher.dispatch({
      action_type: AppConstants.EVAL,
      code
    })
  },

  open_preferences: () => {
    AppDispatcher.dispatch({ action_type: AppConstants.OPEN_PREFERENCES })
  },

  preferences_set_language: (language) => {
    AppDispatcher.dispatch({ action_type: AppConstants.PREFERENCES_SET_LANGUAGE, language })
  },

  preferences_set_sniffed_language: (language) => {
    AppDispatcher.dispatch({ action_type: AppConstants.PREFERENCES_SET_SNIFFED_LANGUAGE, language })
  },

  quit: () => {
    AppDispatcher.dispatch({ action_type: AppConstants.QUIT })
  },

  quit_when_main: () => {
    AppDispatcher.dispatch({ action_type: AppConstants.QUIT_WHEN_MAIN })
  },

  gain_focus: () => {
    AppDispatcher.dispatch({ action_type: AppConstants.GAIN_FOCUS })
  },

  game_store_diff: (diff) => {
    AppDispatcher.dispatch({ action_type: AppConstants.GAME_STORE_DIFF, diff })
  },

  cave_store_diff: (diff) => {
    AppDispatcher.dispatch({ action_type: AppConstants.CAVE_STORE_DIFF, diff })
  },

  cave_store_cave_diff: (cave_id, diff) => {
    AppDispatcher.dispatch({ action_type: AppConstants.CAVE_STORE_CAVE_DIFF, cave_id, diff })
  },

  install_location_store_diff: (diff) => {
    AppDispatcher.dispatch({ action_type: AppConstants.INSTALL_LOCATION_STORE_DIFF, diff })
  },

<<<<<<< HEAD
  implode_app: () => {
    AppDispatcher.dispatch({ action_type: AppConstants.IMPLODE_APP })
=======
  app_implode: () => {
    AppDispatcher.dispatch({ action_type: AppConstants.APP_IMPLODE })
  },

  gc_database: (used_game_ids) => {
    AppDispatcher.dispatch({ action_type: AppConstants.GC_DATABASE, used_game_ids })
>>>>>>> ad15b063
  }
}

module.exports = self<|MERGE_RESOLUTION|>--- conflicted
+++ resolved
@@ -330,17 +330,12 @@
     AppDispatcher.dispatch({ action_type: AppConstants.INSTALL_LOCATION_STORE_DIFF, diff })
   },
 
-<<<<<<< HEAD
   implode_app: () => {
     AppDispatcher.dispatch({ action_type: AppConstants.IMPLODE_APP })
-=======
-  app_implode: () => {
-    AppDispatcher.dispatch({ action_type: AppConstants.APP_IMPLODE })
   },
 
   gc_database: (used_game_ids) => {
     AppDispatcher.dispatch({ action_type: AppConstants.GC_DATABASE, used_game_ids })
->>>>>>> ad15b063
   }
 }
 
